use crate::vecmath::*;
use geo::coord;
use geo::Contains;
use geo::LineString;

// fn is_on_segment(a: Vec2d, b: Vec2d, sample: Vec2d) -> bool {
//     let total = (a - b).len();
//     let d_a = (a - sample).len();
//     let d_b = (b - sample).len();
//     return ((d_a + d_b) - total).abs() < 0.001;
// }

fn make_linestring(points: &Vec<Vec2d>) -> LineString {
    let coords = points
        .iter()
        .map(|v| coord!(x : v.x as f64, y: v.y as f64))
        .collect();
    let ls = LineString::new(coords);
    ls
}

pub fn hit_test(vertex: Vec2d, body: &Vec<Vec2d>) -> bool {
    let ls = make_linestring(body);
    let poly = geo::Polygon::new(ls, vec![]);
    let point = coord! {x:vertex.x as f64, y: vertex.y as f64};
    return poly.contains(&point);
}

/*
   Detect collision between a bbox and a list of lines (given by means of a pointlist)
*/
<<<<<<< HEAD
pub fn detect_collision(bbox: Vec<Vec2d>, points: &Vec<Vec2d>) -> Option<Vec<(Vec2d, Vec2d)>> {
    // create vector of bounding box lines
    let mut bb_lines: Vec<(Vec2d, Vec2d)> = Vec::new();
    for idx in 1..bbox.len() {
        bb_lines.push((bbox[idx - 1], bbox[idx]));
    }
    bb_lines.push((bbox[bbox.len() - 1], bbox[0]));

    let mut collisions: Vec<(Vec2d, Vec2d)> = Vec::new();

    for idx in 1..points.len() {
        for (a, b) in bb_lines.iter() {
            if let Some(collision_point) =
                get_line_intersection(*a, *b, points[idx - 1], points[idx])
            {
                if !is_on_segment(*a, *b, collision_point) {
                    continue;
                }
                if !is_on_segment(points[idx - 1], points[idx], collision_point) {
                    continue;
                }
                collisions.push((points[idx - 1], points[idx]));
            }
        }
    }

    if collisions.len() > 0 {
        return Some(collisions);
    } else {
        return None;
    }
}

fn min(a: f32, b: f32) -> f32 {
    if a > b {
        b
    } else {
        a
    }
}

fn max(a: f32, b: f32) -> f32 {
    if a > b {
        a
    } else {
        b
    }
}

pub fn get_line_intersection(p1: Vec2d, p2: Vec2d, p3: Vec2d, p4: Vec2d) -> Option<Vec2d> {
    let s1_x = p2.x - p1.x;
    let s2_x = p4.x - p3.x;
    let s1_y = p2.y - p1.y;
    let s2_y = p4.y - p3.y;

    let s = (-s1_y * (p1.x - p2.x) + s1_x * (p1.y - p3.y)) / (-s2_x * s1_y + s1_x * s2_y);
    let t = (s2_x * (p1.y - p3.y) - s2_y * (p1.x - p3.x)) / (-s2_x * s1_y + s1_x * s2_y);

    if s >= 0.0 && s <= 1.0 && t >= 0.0 && t <= 1.0 {
        // Collision detected
        return Some(Vec2d::new(p1.x + (t * s1_x), p1.y + (t * s1_y)));
    }

    return None;
}

#[cfg(test)]
mod tests {

    use crate::collision::{self, hit_test};
    use crate::vecmath::Vec2d;

    #[test]
    fn test_hittest() {
        let p1 = Vec2d::new(0.0, 0.0);
        let p2 = Vec2d::new(2.0, 0.0);
        let p3 = Vec2d::new(2.0, 2.0);
        let p4 = Vec2d::new(0.0, 2.0);

        let body = vec![p1, p2, p3, p4];
        let v0 = Vec2d::new(1.0, 1.0);

        assert!(hit_test(v0, &body));
    }

    #[test]
    fn test_line_intersection() {
        let p1 = Vec2d::new(0.0, 0.0);
        let p2 = Vec2d::new(10.0, 0.0);
        let p3 = Vec2d::new(5.0, -5.0);
        let p4 = Vec2d::new(5.0, 5.0);

        if let Some(result) = collision::get_line_intersection(p1, p2, p3, p4) {
            assert_eq!(result.x, 5.0);
            assert_eq!(result.y, 0.0);
        } else {
            assert!(false);
        }
    }
}
=======
// pub fn detect_collision(bbox: Vec<Vec2d>, points: &Vec<Vec2d>) -> Option<Vec<(Vec2d, Vec2d)>> {
//     // create vector of bounding box lines
//     let mut bb_lines: Vec<(Vec2d, Vec2d)> = Vec::new();
//     for idx in 1..bbox.len() {
//         bb_lines.push((bbox[idx - 1], bbox[idx]));
//     }
//     bb_lines.push((bbox[bbox.len() - 1], bbox[0]));

//     let mut collisions: Vec<(Vec2d, Vec2d)> = Vec::new();

//     for idx in 1..points.len() {
//         for (a, b) in bb_lines.iter() {
//             if let Some(collision_point) =
//                 get_line_intersection(*a, *b, points[idx - 1], points[idx])
//             {
//                 if !is_on_segment(*a, *b, collision_point) {
//                     continue;
//                 }
//                 if !is_on_segment(points[idx - 1], points[idx], collision_point) {
//                     continue;
//                 }
//                 collisions.push((points[idx - 1], points[idx]));
//             }
//         }
//     }

//     if collisions.len() > 0 {
//         return Some(collisions);
//     } else {
//         return None;
//     }
// }

// fn min(a: f32, b: f32) -> f32 {
//     if a > b {
//         b
//     } else {
//         a
//     }
// }

// fn max(a: f32, b: f32) -> f32 {
//     if a > b {
//         a
//     } else {
//         b
//     }
// }

// pub fn get_line_intersection(p1: Vec2d, p2: Vec2d, p3: Vec2d, p4: Vec2d) -> Option<Vec2d> {
//     let s1_x = p2.x - p1.x;
//     let s2_x = p4.x - p3.x;
//     let s1_y = p2.y - p1.y;
//     let s2_y = p4.y - p3.y;

//     let s = (-s1_y * (p1.x - p2.x) + s1_x * (p1.y - p3.y)) / (-s2_x * s1_y + s1_x * s2_y);
//     let t = (s2_x * (p1.y - p3.y) - s2_y * (p1.x - p3.x)) / (-s2_x * s1_y + s1_x * s2_y);

//     if (s >= 0.0 && s <= 1.0 && t >= 0.0 && t <= 1.0) {
//         // Collision detected
//         return Some(Vec2d::new(p1.x + (t * s1_x), p1.y + (t * s1_y)));
//     }

//     return None;
// }

// #[cfg(test)]
// mod tests {

//     use crate::collision::{self, hit_test};
//     use crate::vecmath::Vec2d;

//     #[test]
//     fn test_hittest() {
//         let p1 = Vec2d::new(0.0, 0.0);
//         let p2 = Vec2d::new(2.0, 0.0);
//         let p3 = Vec2d::new(2.0, 2.0);
//         let p4 = Vec2d::new(0.0, 2.0);

//         let body = vec![p1, p2, p3, p4];
//         let v0 = Vec2d::new(1.0, 1.0);

//         assert!(hit_test(v0, &body));
//     }

//     #[test]
//     fn test_line_intersection() {
//         let p1 = Vec2d::new(0.0, 0.0);
//         let p2 = Vec2d::new(10.0, 0.0);
//         let p3 = Vec2d::new(5.0, -5.0);
//         let p4 = Vec2d::new(5.0, 5.0);

//         if let Some(result) = collision::get_line_intersection(p1, p2, p3, p4) {
//             assert_eq!(result.x, 5.0);
//             assert_eq!(result.y, 0.0);
//         } else {
//             assert!(false);
//         }
//     }
// }
>>>>>>> 455483db
<|MERGE_RESOLUTION|>--- conflicted
+++ resolved
@@ -29,108 +29,6 @@
 /*
    Detect collision between a bbox and a list of lines (given by means of a pointlist)
 */
-<<<<<<< HEAD
-pub fn detect_collision(bbox: Vec<Vec2d>, points: &Vec<Vec2d>) -> Option<Vec<(Vec2d, Vec2d)>> {
-    // create vector of bounding box lines
-    let mut bb_lines: Vec<(Vec2d, Vec2d)> = Vec::new();
-    for idx in 1..bbox.len() {
-        bb_lines.push((bbox[idx - 1], bbox[idx]));
-    }
-    bb_lines.push((bbox[bbox.len() - 1], bbox[0]));
-
-    let mut collisions: Vec<(Vec2d, Vec2d)> = Vec::new();
-
-    for idx in 1..points.len() {
-        for (a, b) in bb_lines.iter() {
-            if let Some(collision_point) =
-                get_line_intersection(*a, *b, points[idx - 1], points[idx])
-            {
-                if !is_on_segment(*a, *b, collision_point) {
-                    continue;
-                }
-                if !is_on_segment(points[idx - 1], points[idx], collision_point) {
-                    continue;
-                }
-                collisions.push((points[idx - 1], points[idx]));
-            }
-        }
-    }
-
-    if collisions.len() > 0 {
-        return Some(collisions);
-    } else {
-        return None;
-    }
-}
-
-fn min(a: f32, b: f32) -> f32 {
-    if a > b {
-        b
-    } else {
-        a
-    }
-}
-
-fn max(a: f32, b: f32) -> f32 {
-    if a > b {
-        a
-    } else {
-        b
-    }
-}
-
-pub fn get_line_intersection(p1: Vec2d, p2: Vec2d, p3: Vec2d, p4: Vec2d) -> Option<Vec2d> {
-    let s1_x = p2.x - p1.x;
-    let s2_x = p4.x - p3.x;
-    let s1_y = p2.y - p1.y;
-    let s2_y = p4.y - p3.y;
-
-    let s = (-s1_y * (p1.x - p2.x) + s1_x * (p1.y - p3.y)) / (-s2_x * s1_y + s1_x * s2_y);
-    let t = (s2_x * (p1.y - p3.y) - s2_y * (p1.x - p3.x)) / (-s2_x * s1_y + s1_x * s2_y);
-
-    if s >= 0.0 && s <= 1.0 && t >= 0.0 && t <= 1.0 {
-        // Collision detected
-        return Some(Vec2d::new(p1.x + (t * s1_x), p1.y + (t * s1_y)));
-    }
-
-    return None;
-}
-
-#[cfg(test)]
-mod tests {
-
-    use crate::collision::{self, hit_test};
-    use crate::vecmath::Vec2d;
-
-    #[test]
-    fn test_hittest() {
-        let p1 = Vec2d::new(0.0, 0.0);
-        let p2 = Vec2d::new(2.0, 0.0);
-        let p3 = Vec2d::new(2.0, 2.0);
-        let p4 = Vec2d::new(0.0, 2.0);
-
-        let body = vec![p1, p2, p3, p4];
-        let v0 = Vec2d::new(1.0, 1.0);
-
-        assert!(hit_test(v0, &body));
-    }
-
-    #[test]
-    fn test_line_intersection() {
-        let p1 = Vec2d::new(0.0, 0.0);
-        let p2 = Vec2d::new(10.0, 0.0);
-        let p3 = Vec2d::new(5.0, -5.0);
-        let p4 = Vec2d::new(5.0, 5.0);
-
-        if let Some(result) = collision::get_line_intersection(p1, p2, p3, p4) {
-            assert_eq!(result.x, 5.0);
-            assert_eq!(result.y, 0.0);
-        } else {
-            assert!(false);
-        }
-    }
-}
-=======
 // pub fn detect_collision(bbox: Vec<Vec2d>, points: &Vec<Vec2d>) -> Option<Vec<(Vec2d, Vec2d)>> {
 //     // create vector of bounding box lines
 //     let mut bb_lines: Vec<(Vec2d, Vec2d)> = Vec::new();
@@ -189,7 +87,7 @@
 //     let s = (-s1_y * (p1.x - p2.x) + s1_x * (p1.y - p3.y)) / (-s2_x * s1_y + s1_x * s2_y);
 //     let t = (s2_x * (p1.y - p3.y) - s2_y * (p1.x - p3.x)) / (-s2_x * s1_y + s1_x * s2_y);
 
-//     if (s >= 0.0 && s <= 1.0 && t >= 0.0 && t <= 1.0) {
+//     if s >= 0.0 && s <= 1.0 && t >= 0.0 && t <= 1.0 {
 //         // Collision detected
 //         return Some(Vec2d::new(p1.x + (t * s1_x), p1.y + (t * s1_y)));
 //     }
@@ -230,5 +128,4 @@
 //             assert!(false);
 //         }
 //     }
-// }
->>>>>>> 455483db
+// }