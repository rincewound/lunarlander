--- conflicted
+++ resolved
@@ -502,14 +502,10 @@
 
         self.missile_tick(time_in_ms);
         self.dismiss_dead_missiles();
-<<<<<<< HEAD
-        //self.enemy_tick(time_in_ms);
-        self.grid_tick();
-=======
         self.enemy_tick(time_in_ms);
         self.texts_tick(time_in_ms);
         self.explosion_tick();
->>>>>>> 6f6eb001
+        self.grid_tick();
 
         // Do collision detection, fail if we collided with the environment
         // or a landingpad (in pad case: if velocity was too high)
